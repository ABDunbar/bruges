--- conflicted
+++ resolved
@@ -8,7 +8,8 @@
 import numpy as np
 
 
-def elastic_impedance(vp, vs, rho, theta1, k='auto',
+def elastic_impedance(vp, vs, rho, theta1,
+                      k='auto',
                       normalize=False,
                       constants=None,
                       use_sin=False,
@@ -37,20 +38,12 @@
         density in generating synthetics in other software (see Connolly 1999).
     """
     theta1 = np.array(np.radians(theta1)).reshape((-1, 1))
+    if (np.nan_to_num(theta1) > np.pi/2.).any():
+        raise ValueError("Incidence angle theta1 must be less than 90 deg.")
 
-<<<<<<< HEAD
     alpha = np.array(vp, dtype=float)
     beta = np.array(vs, dtype=float)
     rho = np.array(rho, dtype=float)
-=======
-    # incidence angle should be between 0 and ninety deg
-    #if not (theta1 >= 0.0).all() and (theta1 <= 90.0).all():
-    #    raise ValueError("Incidence angle, theta1, must be between 0 and 90 deg")
-
-    alpha = np.array(vp)
-    beta = np.array(vs)
-    rho = np.array(rho)
->>>>>>> 1fe17348
 
     if use_sin:
         op = np.sin
@@ -64,10 +57,6 @@
     a = 1 + op(theta1)**2.0
     b = -8 * k * np.sin(theta1)**2.0
     c = 1 - 4 * k * np.sin(theta1)**2.0
-
-    alpha = np.tile(alpha, (len(theta1),1))
-    beta = np.tile(beta, (len(theta1),1))
-    rho = np.tile(rho, (len(theta1),1))
 
     ei = alpha**a * beta**b * rho**c
 
