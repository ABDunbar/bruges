--- conflicted
+++ resolved
@@ -16,11 +16,7 @@
         l = np.array([2,3,4.5])
         ans = 3.329164
 
-<<<<<<< HEAD
         self.assertAlmostEqual( ans, rms( l ), places=5 )
-=======
-        self.assertAlmostEqual(ans, rms(num), places=5)
->>>>>>> 15918bc9
 
 
     def noise_db( self ):
@@ -29,13 +25,9 @@
         ans0 = 1.41
         ans10n = 1.05
 
-<<<<<<< HEAD
         self.assertAlmostEqual( ans10p, noise_db( a, 10 ), places=2 )
         self.assertAlmostEqual( ans0, noise_db( a, 10 ), places=2 )
         self.assertAlmostEqual( ans10n, noise_db( a, -10 ), places=2 )
-=======
-        self.assertAlmostEqual(ans, rms(num), places=2)
->>>>>>> 15918bc9
 
 
 if __name__ == '__main__':
