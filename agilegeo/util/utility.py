import scipy as sp
import numpy as np

"""
These are generally useful function calls that don't necessarily fit
into a specific geophysics
"""
def rms(a):
    """
    Calculates the RMS of an array.

    :param a: An array.

    :returns: The RMS of the array.

    """

    return np.sqrt(np.sum(a**2.0)/a.size)


<<<<<<< HEAD
def next_pow2(num):
=======
def normalize(a, new_min=0.0, new_max=1.0):
    """
    Normalize an array to [0,1] or to 
    arbitrary new min and max.

    :param a: An array.
    :param new_min: A float to be the new min, default 0.
    :param new_max: A float to be the new max, default 1.

    :returns: The normalized array.
    """
    
    n = (a - np.amin(a)) / np.amax(a - np.amin(a))
    return n * (new_max - new_min) + new_min


def next_pow2( num ):
>>>>>>> 1c30a5f9
    """
    Calculates the next nearest power of 2 to the input. Uses
      2**ceil( log2( num ) ).

    :param num: The number to round to the next power if two.

    :returns: the next power of 2 closest to num.
    """

    return(2**np.ceil(np.log2(num)))


def noise_db(a, snr):
    """
    Takes an array of seismic amplitudes
    and SNR in dB.

    Returns an array of noise, the same 
    shape as the input.

    Note it does *not* return the input
    array with the noise added.

    """
    
    # Get the amplitude of the signal
    sigmean = rms(a)

    # Calculate the amp of the noise,
    # given the desired SNR
    noisemean = sigmean / 10.0**(snr/20.0)
    
    # Normal noise, centered on 0,
    # SD=sqrt(var), same shape as input
    noise = noisemean * np.random.normal(0.0, 1.0, a.shape)
    
    return noise<|MERGE_RESOLUTION|>--- conflicted
+++ resolved
@@ -18,9 +18,6 @@
     return np.sqrt(np.sum(a**2.0)/a.size)
 
 
-<<<<<<< HEAD
-def next_pow2(num):
-=======
 def normalize(a, new_min=0.0, new_max=1.0):
     """
     Normalize an array to [0,1] or to 
@@ -37,8 +34,7 @@
     return n * (new_max - new_min) + new_min
 
 
-def next_pow2( num ):
->>>>>>> 1c30a5f9
+def next_pow2(num):
     """
     Calculates the next nearest power of 2 to the input. Uses
       2**ceil( log2( num ) ).
